--- conflicted
+++ resolved
@@ -1,10 +1,6 @@
 [Activity]
 name = Terminal
-<<<<<<< HEAD
-activity_version = 22
-=======
-activity_version = 23
->>>>>>> 5628f7aa
+activity_version = 24
 service_name = org.laptop.Terminal
 exec = sugar-activity terminal.TerminalActivity
 icon = activity-terminal
