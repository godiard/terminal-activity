[Activity]
name = Terminal
<<<<<<< HEAD
activity_version = 28
=======
activity_version = 30
>>>>>>> d25a06d4
service_name = org.laptop.Terminal
exec = sugar-activity terminal.TerminalActivity
icon = activity-terminal
mime_types =
license = GPLv2+
<|MERGE_RESOLUTION|>--- conflicted
+++ resolved
@@ -1,10 +1,6 @@
 [Activity]
 name = Terminal
-<<<<<<< HEAD
-activity_version = 28
-=======
 activity_version = 30
->>>>>>> d25a06d4
 service_name = org.laptop.Terminal
 exec = sugar-activity terminal.TerminalActivity
 icon = activity-terminal
