--- conflicted
+++ resolved
@@ -355,33 +355,6 @@
         font = self._get_conf(conf, 'font', 'Monospace')
         vt.set_font(pango.FontDescription(font))
 
-<<<<<<< HEAD
-        fg_color = self._get_conf(conf, 'fg_color', '#000000')
-        bg_color = self._get_conf(conf, 'bg_color', '#FFFFFF')
-        vt.set_colors(gtk.gdk.color_parse(fg_color), gtk.gdk.color_parse(bg_color), [])
-=======
-        if conf.has_option('terminal', 'font'):
-            font = conf.get('terminal', 'font')
-        else:
-            font = 'Monospace 10'
-            conf.set('terminal', 'font', font)
-        self.set_font(pango.FontDescription(font))
-
-        if conf.has_option('terminal', 'fg_color'):
-            fg_color = conf.get('terminal', 'fg_color')
-        else:
-            fg_color = '#000000'
-            conf.set('terminal', 'fg_color', fg_color)
-        if conf.has_option('terminal', 'bg_color'):
-            bg_color = conf.get('terminal', 'bg_color')
-        else:
-            bg_color = '#FFFFFF'
-            conf.set('terminal', 'bg_color', bg_color)
-        self.set_colors(gtk.gdk.color_parse (fg_color),
-                            gtk.gdk.color_parse (bg_color),
-                            [])
->>>>>>> 5628f7aa
-                            
         blink = self._get_conf(conf, 'cursor_blink', False)
         vt.set_cursor_blinks(blink)
 
